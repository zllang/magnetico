# magneticod - Autonomous BitTorrent DHT crawler and metadata fetcher.
# Copyright (C) 2017  Mert Bora ALPER <bora@boramalper.org>
# Dedicated to Cemile Binay, in whose hands I thrived.
#
# This program is free software: you can redistribute it and/or modify it under the terms of the GNU Affero General
# Public License as published by the Free Software Foundation, either version 3 of the License, or (at your option) any
# later version.
#
# This program is distributed in the hope that it will be useful, but WITHOUT ANY WARRANTY; without even the implied
# warranty of MERCHANTABILITY or FITNESS FOR A PARTICULAR PURPOSE.  See the GNU Affero General Public License for more
# details.
#
# You should have received a copy of the GNU Affero General Public License along with this program.  If not, see
# <http://www.gnu.org/licenses/>.
import argparse
import asyncio
import logging
import ipaddress
import textwrap
import urllib.parse
import os
import sys
import typing

import appdirs
import humanfriendly

from .constants import DEFAULT_MAX_METADATA_SIZE
from . import __version__
from . import dht
from . import persistence


def create_tasks():
    arguments = parse_cmdline_arguments(sys.argv[1:])

    logging.basicConfig(level=arguments.loglevel, format="%(asctime)s  %(levelname)-8s  %(message)s")
    logging.info("magneticod v%d.%d.%d started", *__version__)

    # use uvloop if it's installed
    try:
        import uvloop
        asyncio.set_event_loop_policy(uvloop.EventLoopPolicy())
        logging.info("uvloop is being used")
    except ImportError:
        logging.exception("uvloop could not be imported, using the default asyncio implementation")

    # noinspection PyBroadException
    try:
        path = arguments.database_file
        database = persistence.Database(path)
    except:
        logging.exception("could NOT connect to the database!")
        return 1

    complete_info_hashes = database.get_complete_info_hashes()

    loop = asyncio.get_event_loop()
<<<<<<< HEAD
    node = dht.SybilNode(arguments.node_addr, complete_info_hashes, arguments.max_metadata_size)
    loop.run_until_complete(node.launch())

    watch_q_task = loop.create_task(metadata_queue_watcher(database, node.__metadata_queue))
=======
    node = dht.SybilNode(arguments.node_addr, database.is_infohash_new, arguments.max_metadata_size)
    loop.create_task(node.launch(loop))
    watch_q_task = loop.create_task(watch_q(database, node.metadata_q()))
    watch_q_task.add_done_callback(lambda x: clean_up(loop, database, node))
    return watch_q_task
>>>>>>> 0e389aa6


def clean_up(loop, database, node):
    database.close()
    loop.run_until_complete(node.shutdown())


async def metadata_queue_watcher(database: persistence.Database, metadata_queue: asyncio.Queue) -> None:
    """
     Watches for the metadata queue to commit any complete info hashes to the database.
    """
    while True:
        info_hash, metadata = await metadata_queue.get()
        succeeded = database.add_metadata(info_hash, metadata)
        if not succeeded:
            logging.info("Corrupt metadata for %s! Ignoring.", info_hash.hex())


def parse_ip_port(netloc) -> typing.Optional[typing.Tuple[str, int]]:
    # In case no port supplied
    try:
        return str(ipaddress.ip_address(netloc)), 0
    except ValueError:
        pass

    # In case port supplied
    try:
        parsed = urllib.parse.urlparse("//{}".format(netloc))
        ip = str(ipaddress.ip_address(parsed.hostname))
        port = parsed.port
        if port is None:
            raise argparse.ArgumentParser("Invalid node address supplied!")
    except ValueError:
        raise argparse.ArgumentParser("Invalid node address supplied!")

    return ip, port


def parse_size(value: str) -> int:
    try:
        return humanfriendly.parse_size(value)
    except humanfriendly.InvalidSize as e:
        raise argparse.ArgumentTypeError("Invalid argument. {}".format(e))


def parse_cmdline_arguments(args) -> typing.Optional[argparse.Namespace]:
    parser = argparse.ArgumentParser(
        description="Autonomous BitTorrent DHT crawler and metadata fetcher.",
        epilog=textwrap.dedent("""\
            Copyright (C) 2017  Mert Bora ALPER <bora@boramalper.org>
            Dedicated to Cemile Binay, in whose hands I thrived.

            This program is free software: you can redistribute it and/or modify it under
            the terms of the GNU Affero General Public License as published by the Free
            Software Foundation, either version 3 of the License, or (at your option) any
            later version.

            This program is distributed in the hope that it will be useful, but WITHOUT ANY
            WARRANTY; without even the implied warranty of MERCHANTABILITY or FITNESS FOR A
            PARTICULAR PURPOSE.  See the GNU Affero General Public License for more
            details.

            You should have received a copy of the GNU Affero General Public License along
            with this program.  If not, see <http://www.gnu.org/licenses/>.
        """),
        allow_abbrev=False,
        formatter_class=argparse.RawDescriptionHelpFormatter
    )

    parser.add_argument(
        "--node-addr", action="store", type=parse_ip_port, required=False, default="0.0.0.0:0",
        help="the address of the (DHT) node magneticod will use"
    )

    parser.add_argument(
        "--max-metadata-size", type=parse_size, default=DEFAULT_MAX_METADATA_SIZE,
        help="Limit metadata size to protect memory overflow. Provide in human friendly format eg. 1 M, 1 GB"
    )

    default_database_dir = os.path.join(appdirs.user_data_dir("magneticod"), "database.sqlite3")
    parser.add_argument(
        "--database-file", type=str, default=default_database_dir,
        help="Path to database file (default: {})".format(humanfriendly.format_path(default_database_dir))
    )
    parser.add_argument(
        '-d', '--debug',
        action="store_const", dest="loglevel", const=logging.DEBUG, default=logging.INFO,
        help="Print debugging information in addition to normal processing.",
    )
    return parser.parse_args(args)


def main():
    main_task = create_tasks()
    try:
        asyncio.get_event_loop().run_forever()
    except KeyboardInterrupt:
        logging.critical("Keyboard interrupt received! Exiting gracefully...")
    finally:
        main_task.cancel()

    return 0


if __name__ == "__main__":
    sys.exit(main())<|MERGE_RESOLUTION|>--- conflicted
+++ resolved
@@ -56,18 +56,11 @@
     complete_info_hashes = database.get_complete_info_hashes()
 
     loop = asyncio.get_event_loop()
-<<<<<<< HEAD
-    node = dht.SybilNode(arguments.node_addr, complete_info_hashes, arguments.max_metadata_size)
-    loop.run_until_complete(node.launch())
-
-    watch_q_task = loop.create_task(metadata_queue_watcher(database, node.__metadata_queue))
-=======
     node = dht.SybilNode(arguments.node_addr, database.is_infohash_new, arguments.max_metadata_size)
     loop.create_task(node.launch(loop))
     watch_q_task = loop.create_task(watch_q(database, node.metadata_q()))
     watch_q_task.add_done_callback(lambda x: clean_up(loop, database, node))
     return watch_q_task
->>>>>>> 0e389aa6
 
 
 def clean_up(loop, database, node):
